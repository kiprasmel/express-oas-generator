--- conflicted
+++ resolved
@@ -170,7 +170,6 @@
     next();
   });
 
-<<<<<<< HEAD
   // middleware to handle requests
   app.use((req, res, next) => {
     try {
@@ -187,27 +186,6 @@
     next();
   });
   init(aApiDocsPath);
-=======
-  // make sure we list routes after they are configured
-  setTimeout(() => {
-    // middleware to handle requests
-    app.use((req, res, next) => {
-      try {
-        const methodAndPathKey = getMethod(req);
-        if (methodAndPathKey && methodAndPathKey.method && methodAndPathKey.pathKey) {
-          const method = methodAndPathKey.method;
-          updateSchemesAndHost(req);
-          processors.processPath(req, method, methodAndPathKey.pathKey);
-          processors.processHeaders(req, method, spec);
-          processors.processBody(req, method);
-          processors.processQuery(req, method);
-        }
-      } catch (e) {}
-      next();
-    });
-    init(aApiDocsPath);
-  }, 1000);
->>>>>>> c6c6ec8a
 };
 
 module.exports.getSpec = () => {
