{
  "name": "express-oas-generator",
  "version": "1.0.22",
  "description": "Module to automatically generate OpenAPI (Swagger) specification for existing ExpressJS 4.x REST API applications",
  "main": "index.js",
  "typings": "./index.d.ts",
  "directories": {
    "test": "test",
    "lib": "lib"
  },
  "scripts": {
    "lint": "eslint --ignore-pattern \"*.json\" lib/** test/** index.js",
    "jasmine": "nyc --reporter cobertura --reporter html --reporter text --report-dir ./build/test-reports/coverage node ./node_modules/jasmine/bin/jasmine.js JASMINE_CONFIG_PATH=test/_jasmine/jasmine.json",
    "cve-check": "npm audit --audit-level high",
    "test": "npm run lint -- --fix && npm run cve-check && npm run jasmine && npm run generate-docs",
    "send-coverage": "nyc report --reporter=text-lcov | ./node_modules/coveralls/bin/coveralls.js",
    "pp": "npm version patch && npm publish && git push --follow-tag",
    "generate-docs": "jsdoc -c jsdoc.json"
  },
  "repository": {
    "type": "git",
    "url": "git+https://github.com/mpashkovskiy/express-oas-generator.git"
  },
  "keywords": [
    "ExpressJS",
    "OpenAPI",
    "Swagger"
  ],
  "author": "Matvey Pashkovskiy <mathew.pashkovsky@gmail.com> (https://www.linkedin.com/in/matvey-pashkovskiy-0a1a9940/)",
  "license": "ISC",
  "bugs": {
    "url": "https://github.com/mpashkovskiy/express-oas-generator/issues"
  },
  "homepage": "https://github.com/mpashkovskiy/express-oas-generator#readme",
  "dependencies": {
    "@types/express": "^4.17.2",
    "express-list-endpoints": "^3.0.1",
    "generate-schema": "^2.6.0",
<<<<<<< HEAD
    "lodash": "^4.17.12",
    "openapi-types": "^1.3.5",
    "swagger-ui-express": "^3.0.8",
    "typescript": "^3.7.2"
=======
    "lodash.merge": "^4.6.2",
    "swagger-ui-express": "^3.0.8"
>>>>>>> 0435c8de
  },
  "devDependencies": {
    "assert": "^1.4.1",
    "body-parser": "^1.18.2",
    "coveralls": "^3.0.0",
    "docdash": "^1.1.1",
    "eslint": "^4.13.1",
    "express": "^4.16.2",
    "jasmine": "^2.8.0",
    "jasmine-reporters": "^2.2.1",
    "jasmine-spec-reporter": "^4.2.1",
    "jsdoc": "^3.6.3",
    "mocha-lcov-reporter": "^1.3.0",
    "nyc": "^14.1.1",
    "request": "^2.88.0",
    "zlib": "^1.0.5"
  }
}<|MERGE_RESOLUTION|>--- conflicted
+++ resolved
@@ -36,15 +36,10 @@
     "@types/express": "^4.17.2",
     "express-list-endpoints": "^3.0.1",
     "generate-schema": "^2.6.0",
-<<<<<<< HEAD
-    "lodash": "^4.17.12",
     "openapi-types": "^1.3.5",
     "swagger-ui-express": "^3.0.8",
-    "typescript": "^3.7.2"
-=======
-    "lodash.merge": "^4.6.2",
-    "swagger-ui-express": "^3.0.8"
->>>>>>> 0435c8de
+    "typescript": "^3.7.2",
+    "lodash.merge": "^4.6.2"
   },
   "devDependencies": {
     "assert": "^1.4.1",
